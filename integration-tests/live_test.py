--- conflicted
+++ resolved
@@ -134,22 +134,13 @@
         default=[],
         help="Exclude tests containing the provided string(s) in the name",
     )
-<<<<<<< HEAD
+    parser.add_argument("-r", "--reports", dest="reports", action="store_true", help="Write summary report information")
     parser.add_argument("--known-issues", dest="known_issues", action="store_true", help="don't skip known issues")
-=======
-    parser.add_argument(
-        "-r",
-        "--reports",
-        dest="reports",
-        action="store_true",
-        help="Write summary report information"
-    )
->>>>>>> e6f08689
     return parser.parse_args(*args)
 
 
 def error_message(tb: traceback, ae: AssertionError) -> str:
-    return ''.join(traceback.format_tb(tb)) + "\n\nAssertion:\n" + str(ae)
+    return "".join(traceback.format_tb(tb)) + "\n\nAssertion:\n" + str(ae)
 
 
 def name_from_test(test: unittest.case.TestCase) -> str:
@@ -196,12 +187,12 @@
 
         def startTest(self, test: unittest.case.TestCase) -> None:
             super().startTest(test)
-            topdir = Path(__file__).parent.absolute().as_posix() + '/'
+            topdir = Path(__file__).parent.absolute().as_posix() + "/"
             name = name_from_test(test)
             fullpath = inspect.getsourcefile(type(test))
             _, line = inspect.getsourcelines(getattr(test, name))
-            filename = fullpath.replace(topdir, '')
-            classname = test.__module__ + '.' + test.__class__.__name__
+            filename = fullpath.replace(topdir, "")
+            classname = test.__module__ + "." + test.__class__.__name__
             data = TestCaseResults(name, classname, filename, line, starttime=datetime.now())
             self.testCaseData[name] = data
 
@@ -222,7 +213,7 @@
 
 
 def print_props(props: Dict) -> str:
-    return ' '.join(f"{k}={v}" for k, v in props.items())
+    return " ".join(f"{k}={v}" for k, v in props.items())
 
 
 def write_reports(results) -> None:
@@ -235,26 +226,26 @@
 
     for classname, testcases in suites.items():
         suite_props = {
-            'name': classname,
-            'tests': len(testcases),
-            'failures': count_result(testcases, FAILURE),
-            'errors': count_result(testcases, ERROR),
-            'skipped': count_result(testcases, SKIPPED),
-            'success': count_result(testcases, SUCCESS),
-            'filename': next(iter(testcases)).filename  # just grab filename from the first item
+            "name": classname,
+            "tests": len(testcases),
+            "failures": count_result(testcases, FAILURE),
+            "errors": count_result(testcases, ERROR),
+            "skipped": count_result(testcases, SKIPPED),
+            "success": count_result(testcases, SUCCESS),
+            "filename": next(iter(testcases)).filename,  # just grab filename from the first item
         }
         print("Suite: " + print_props(suite_props))
 
         for test in testcases:
             delta = test.endtime - test.starttime
             case_props = {
-                'name': test.testname,
+                "name": test.testname,
                 # 'classname': test.classname,
                 # 'file': f"{test.filename}:{test.line}",
-                'line': test.line,
-                'timestamp': test.starttime.isoformat(),
-                'time': delta.total_seconds(),
-                'status': test.result,
+                "line": test.line,
+                "timestamp": test.starttime.isoformat(),
+                "time": delta.total_seconds(),
+                "status": test.result,
             }
             print("    Case: " + print_props(case_props))
 
