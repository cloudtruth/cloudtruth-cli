--- conflicted
+++ resolved
@@ -122,28 +122,11 @@
     with:
       runsOn: ${{ matrix.os }}
       releaseVersion: ${{ needs.create-release.outputs.tagName }}
+      testRunnerOptions: --reports
     secrets: inherit
 
       
 
 
 
-<<<<<<< HEAD
-  
-=======
-      - name: Integration Test - non-Windows
-        env:
-          OS: ${{ runner.os }}
-        if: runner.os != 'Windows'
-        run: |
-          cd integration-tests
-          python3 live_test.py --job-id "${OS}-${GITHUB_RUN_NUMBER}-${GITHUB_RUN_ATTEMPT}" --exclude backup --exclude integrations --reports
-
-      - name: Integration Test - Windows
-        env:
-          OS: ${{ runner.os }}
-        if: runner.os == 'Windows'
-        run: |
-          cd integration-tests
-          py live_test.py --job-id "$ENV:OS-$ENV:GITHUB_RUN_NUMBER-$ENV:GITHUB_RUN_ATTEMPT" --exclude backup --exclude integrations --reports
->>>>>>> e6f08689
+  