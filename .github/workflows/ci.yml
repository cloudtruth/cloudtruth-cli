name: CI

on:
  push:
    branches:
      - main
  pull_request:
    branches:
      - main
  workflow_dispatch:

env:
  CI: true

jobs:
  lint:
    name: Lint
    uses: ./.github/workflows/lint.yml

  build:
    name: Build
    uses: ./.github/workflows/build.yml
    strategy:
      fail-fast: false
      matrix:
        os: [macos-latest, ubuntu-latest, windows-latest]
    with:
      runsOn: ${{ matrix.os }}
      artifactId: cloudtruth-ci-${{ matrix.os }}

  test:
    name: Test
    uses: ./.github/workflows/test-staging.yml
    needs: [build]

    strategy:
      fail-fast: false
      matrix:
<<<<<<< HEAD
        include:
          - os: macos-latest
            options: --before test_parameter
          - os: ubuntu-latest
            options: --after test_parameter --before test_project
          - os: windows-latest
            options: --after test_project

    with:
      runsOn: ${{ matrix.os }}
      artifactId: cloudtruth-ci-${{ matrix.os }}
      testRunnerOptions: ${{ matrix.options }}
    secrets: inherit
=======
        os:
          - macos-latest
          - ubuntu-latest
          - windows-latest

    steps:
      - uses: actions/checkout@v3

      - name: Install Rust
        id: rust
        uses: actions-rs/toolchain@v1
        with:
          toolchain: ${{ env.RUST_VERSION }}
          profile: minimal
          override: true
          components: rustfmt, clippy

      - name: Show Rust version and platform details
        run: rustc --version --verbose

      - run: cargo build -r
      - run: cargo test -r
      - run: make test_prerequisites

      - name: Integration Test - Part A
        env:
          OS: ${{ runner.os }}
        if: runner.os == 'macOs'
        run: |
          cd integration-tests
          python3 live_test.py --job-id "${OS}-${GITHUB_RUN_NUMBER}-${GITHUB_RUN_ATTEMPT}" --before ${{ env.PART_A_END }} --reports

      - name: Integration Test - Part B
        env:
          OS: ${{ runner.os }}
        if: runner.os == 'Linux'
        run: |
          cd integration-tests
          python3 live_test.py --job-id "${OS}-${GITHUB_RUN_NUMBER}-${GITHUB_RUN_ATTEMPT}" --after ${{ env.PART_A_END }} --before ${{ env.PART_C_START }} --reports

      - name: Integration Test - Part C
        env:
          OS: ${{ runner.os }}
        if: runner.os == 'Windows'
        run: |
          cd integration-tests
          py live_test.py --job-id "$ENV:OS-$ENV:GITHUB_RUN_NUMBER-$ENV:GITHUB_RUN_ATTEMPT" --after ${{ env.PART_C_START }} --reports
>>>>>>> e6f08689
<|MERGE_RESOLUTION|>--- conflicted
+++ resolved
@@ -36,7 +36,6 @@
     strategy:
       fail-fast: false
       matrix:
-<<<<<<< HEAD
         include:
           - os: macos-latest
             options: --before test_parameter
@@ -48,54 +47,5 @@
     with:
       runsOn: ${{ matrix.os }}
       artifactId: cloudtruth-ci-${{ matrix.os }}
-      testRunnerOptions: ${{ matrix.options }}
+      testRunnerOptions: ${{ matrix.options }} --reports
     secrets: inherit
-=======
-        os:
-          - macos-latest
-          - ubuntu-latest
-          - windows-latest
-
-    steps:
-      - uses: actions/checkout@v3
-
-      - name: Install Rust
-        id: rust
-        uses: actions-rs/toolchain@v1
-        with:
-          toolchain: ${{ env.RUST_VERSION }}
-          profile: minimal
-          override: true
-          components: rustfmt, clippy
-
-      - name: Show Rust version and platform details
-        run: rustc --version --verbose
-
-      - run: cargo build -r
-      - run: cargo test -r
-      - run: make test_prerequisites
-
-      - name: Integration Test - Part A
-        env:
-          OS: ${{ runner.os }}
-        if: runner.os == 'macOs'
-        run: |
-          cd integration-tests
-          python3 live_test.py --job-id "${OS}-${GITHUB_RUN_NUMBER}-${GITHUB_RUN_ATTEMPT}" --before ${{ env.PART_A_END }} --reports
-
-      - name: Integration Test - Part B
-        env:
-          OS: ${{ runner.os }}
-        if: runner.os == 'Linux'
-        run: |
-          cd integration-tests
-          python3 live_test.py --job-id "${OS}-${GITHUB_RUN_NUMBER}-${GITHUB_RUN_ATTEMPT}" --after ${{ env.PART_A_END }} --before ${{ env.PART_C_START }} --reports
-
-      - name: Integration Test - Part C
-        env:
-          OS: ${{ runner.os }}
-        if: runner.os == 'Windows'
-        run: |
-          cd integration-tests
-          py live_test.py --job-id "$ENV:OS-$ENV:GITHUB_RUN_NUMBER-$ENV:GITHUB_RUN_ATTEMPT" --after ${{ env.PART_C_START }} --reports
->>>>>>> e6f08689
